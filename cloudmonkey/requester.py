--- conflicted
+++ resolved
@@ -27,12 +27,8 @@
     import time
     import urllib
     import urllib2
-<<<<<<< HEAD
     from datetime import datetime, timedelta
-    from urllib2 import urlopen, HTTPError, URLError
-=======
     from urllib2 import HTTPError, URLError
->>>>>>> b2353a7f
 
 except ImportError, e:
     print "Import error in %s : %s" % (__name__, e)
@@ -44,10 +40,6 @@
     if logger is not None:
         logger.debug(message)
 
-<<<<<<< HEAD
-def make_request(command, args, logger, host, port,
-                 apikey, secretkey, protocol, path, expires):
-=======
 
 def login(url, username, password):
     """
@@ -138,7 +130,6 @@
 
 def make_request(command, args, logger, host, port,
                  credentials, protocol, path):
->>>>>>> b2353a7f
     response = None
     error = None
 
@@ -151,11 +142,9 @@
 
     args["command"] = command
     args["response"] = "json"
-<<<<<<< HEAD
     args["signatureversion"] = "3"
     expirationtime = datetime.utcnow() + timedelta(seconds=int(expires))
     args["expires"] = expirationtime.strftime('%Y-%m-%dT%H:%M:%S+0000')
-=======
 
     #try to use the apikey/secretkey method by default
     #if not present, use the username/password method
@@ -166,7 +155,6 @@
 
     args['apikey'] = credentials['apikey']
     secretkey = credentials['secretkey']
->>>>>>> b2353a7f
     request = zip(args.keys(), args.values())
     request.sort(key=lambda x: x[0].lower())
 
@@ -199,23 +187,14 @@
 
 
 def monkeyrequest(command, args, isasync, asyncblock, logger, host, port,
-<<<<<<< HEAD
-                  apikey, secretkey, timeout, protocol, path, expires):
-=======
                   credentials, timeout, protocol, path):
->>>>>>> b2353a7f
     response = None
     error = None
     logger_debug(logger, "======== START Request ========")
     logger_debug(logger, "Requesting command=%s, args=%s" % (command, args))
-<<<<<<< HEAD
-    response, error = make_request(command, args, logger, host, port,
-                                   apikey, secretkey, protocol, path, expires)
-=======
     response, error = make_request(command, args, logger, host,
                                    port, credentials, protocol, path)
 
->>>>>>> b2353a7f
     logger_debug(logger, "======== END Request ========\n")
 
     if error is not None:
